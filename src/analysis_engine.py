--- conflicted
+++ resolved
@@ -175,11 +175,11 @@
                             if not pd.isna(mean_value):
                                 result_row[f'{result_col}_Mean'] = round(mean_value, 4)
                             
-<<<<<<< HEAD
+
                             # Calculate max run
                             max_run = calculate_max_run(filtered_df[result_col])
                             result_row[f'{result_col}_Max_Run'] = max_run
-=======
+
                             # Calculate sum
                             sum_value = filtered_df[result_col].sum()
                             if not pd.isna(sum_value):
@@ -194,7 +194,7 @@
                             var_value = filtered_df[result_col].var()
                             if not pd.isna(var_value):
                                 result_row[f'{result_col}_Variance'] = round(var_value, 4)
->>>>>>> c85023cc
+
                     
                     # Add actual IDs (first 20 if more than 20)
                     ids = filtered_df[id_column].astype(str).tolist()
