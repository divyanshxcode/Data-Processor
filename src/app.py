import streamlit as st
import pandas as pd
import numpy as np
from itertools import combinations, product
from datetime import datetime, date
from data_processor import load_and_process_data
from analysis_engine import analyze_data_combinations, is_date_column, get_date_columns
from excel_handler import export_results



def calculate_consistency(series: pd.Series) -> float:
    """
    Calculates consistency as the percentage of the most frequent value 
    compared to the total count (works for numeric or categorical data).
    """
    if series.empty:
        return 0.0
    value_counts = series.value_counts(normalize=True)
    return float(value_counts.iloc[0] * 100)  # percentage of most common value


def calculate_max_run(series: pd.Series) -> int:
    """
    Calculates the longest consecutive run (streak) of the same value in the series.
    Works for both numeric and categorical data.
    """
    if series.empty:
        return 0
    
    max_run = current_run = 1
    prev_value = series.iloc[0]

    for value in series.iloc[1:]:
        if value == prev_value:
            current_run += 1
            max_run = max(max_run, current_run)
        else:
            current_run = 1
        prev_value = value

    return max_run


def add_similarity_columns(df: pd.DataFrame, group_by_cols: list, sum_cols: list) -> pd.DataFrame:
    """
    Adds per-row similarity counts and per-group sums to the DataFrame.

    - similar_count: number of rows that share the same values for all columns in group_by_cols
    - similar_sum_<col>: sum of <col> over the group defined by group_by_cols

    If group_by_cols is empty, returns the original DataFrame.
    """
    if not group_by_cols:
        return df

    # work on a copy to avoid mutating original unintentionally
    df = df.copy()

    # Choose a stable column to count; using any column works since group size is same
    try:
        grouped = df.groupby(group_by_cols, dropna=False)
    except Exception:
        # fallback: if grouping fails (e.g., unhashable types), return original
        return df

    # similar_count
    df["similar_count"] = grouped.transform("size").iloc[:, 0]

    # similar sums for numeric sum_cols
    for col in sum_cols:
        if col in df.columns and pd.api.types.is_numeric_dtype(df[col]):
            df[f"similar_sum_{col}"] = grouped[col].transform("sum")

    return df


st.set_page_config(page_title="Data Analysis Tool", layout="wide")
st.title("IFA Testing Pipeline")

# Upload data
st.header("Upload Excel Data")
uploaded_file = st.file_uploader("Choose an Excel file", type=["xlsx", "xls"])

if uploaded_file:
    df = load_and_process_data(uploaded_file)
    st.success(f"Loaded {len(df)} rows and {len(df.columns)} columns.")
    
    # Select columns for analysis
    st.header("Select Columns for Analysis")
    
    # Show column types for user reference
    with st.expander("📊 Column Type Information"):
        date_cols = get_date_columns(df)
        numeric_cols = [col for col in df.columns if pd.api.types.is_numeric_dtype(df[col])]
        categorical_cols = [col for col in df.columns if col not in date_cols and col not in numeric_cols]
        
        col1, col2, col3 = st.columns(3)
        with col1:
            st.write("**📅 Date Columns:**")
            if date_cols:
                for col in date_cols:
                    st.write(f"• {col}")
            else:
                st.write("None detected")
                
        with col2:
            st.write("**🔢 Numeric Columns:**")
            if numeric_cols:
                for col in numeric_cols[:10]:  # Show first 10
                    st.write(f"• {col}")
                if len(numeric_cols) > 10:
                    st.write(f"... and {len(numeric_cols) - 10} more")
            else:
                st.write("None detected")
                
        with col3:
            st.write("**📝 Categorical Columns:**")
            if categorical_cols:
                for col in categorical_cols[:10]:  # Show first 10
                    st.write(f"• {col}")
                if len(categorical_cols) > 10:
                    st.write(f"... and {len(categorical_cols) - 10} more")
            else:
                st.write("None detected")
    
    columns = df.columns.tolist()
    selected_columns = st.multiselect("Select columns for filtering", columns)
    

    if selected_columns:
        st.header("Column Statistics & Threshold Settings")
        thresholds = {}
        
        for col in selected_columns:
            with st.expander(f"{col} - Statistics & Settings"):
                col_data = df[col].dropna()
                
                # Check if column is date/datetime
                if is_date_column(df, col):
                    # Show statistics for date columns
                    min_date = col_data.min()
                    max_date = col_data.max()
                    
                    col1, col2 = st.columns(2)
                    with col1:
                        st.metric("Earliest Date", min_date.strftime('%Y-%m-%d'))
                    with col2:
                        st.metric("Latest Date", max_date.strftime('%Y-%m-%d'))
                    
                    # Date filtering options
                    date_filter_type = st.selectbox(
                        f"Date filter type for {col}",
                        ["Range", "Before", "After", "On"],
                        key=f"date_filter_type_{col}"
                    )
                    
                    if date_filter_type == "Range":
                        col1, col2 = st.columns(2)
                        with col1:
                            start_date = st.date_input(
                                f"Start date for {col}",
                                value=min_date.date(),
                                min_value=min_date.date(),
                                max_value=max_date.date(),
                                key=f"start_date_{col}"
                            )
                        with col2:
                            end_date = st.date_input(
                                f"End date for {col}",
                                value=max_date.date(),
                                min_value=min_date.date(),
                                max_value=max_date.date(),
                                key=f"end_date_{col}"
                            )
                        
                        if start_date <= end_date:
                            st.info(f"Date range: {start_date} to {end_date}")
                            thresholds[col] = {
                                "type": "range", 
                                "start_date": start_date, 
                                "end_date": end_date
                            }
                        else:
                            st.error("Start date must be before or equal to end date")
                            
                    elif date_filter_type == "Before":
                        selected_date = st.date_input(
                            f"Before date for {col}",
                            value=max_date.date(),
                            min_value=min_date.date(),
                            max_value=max_date.date(),
                            key=f"before_date_{col}"
                        )
                        st.info(f"Filter: Before {selected_date}")
                        thresholds[col] = {"type": "before", "date": selected_date}
                        
                    elif date_filter_type == "After":
                        selected_date = st.date_input(
                            f"After date for {col}",
                            value=min_date.date(),
                            min_value=min_date.date(),
                            max_value=max_date.date(),
                            key=f"after_date_{col}"
                        )
                        st.info(f"Filter: After {selected_date}")
                        thresholds[col] = {"type": "after", "date": selected_date}
                        
                    else:  # On
                        selected_date = st.date_input(
                            f"On date for {col}",
                            value=min_date.date(),
                            min_value=min_date.date(),
                            max_value=max_date.date(),
                            key=f"on_date_{col}"
                        )
                        st.info(f"Filter: On {selected_date}")
                        thresholds[col] = {"type": "on", "date": selected_date}
                
                # Check if column is numeric or categorical
<<<<<<< HEAD
                elif pd.api.types.is_numeric_dtype(col_data):
                    # Show statistics for numeric columns
                    col1, col2, col3, col4 = st.columns(4)
=======
                if pd.api.types.is_numeric_dtype(col_data):
                    col1, col2, col3, col4, col5, col6, col7, col8 = st.columns(8)
>>>>>>> c85023cc
                    with col1:
                        st.metric("Min", f"{col_data.min():.2f}")
                    with col2:
                        st.metric("Max", f"{col_data.max():.2f}")
                    with col3:
                        st.metric("Mean", f"{col_data.mean():.2f}")
                    with col4:
                        st.metric("Median", f"{col_data.median():.2f}")
                    with col5:
                        st.metric("Count", len(col_data))
                    with col6:
                        st.metric("Variance", f"{col_data.var():.2f}")
                    with col7:
                        st.metric("Consistency", f"{calculate_consistency(col_data):.2f}")
                    with col8:
                        st.metric("Max Run", calculate_max_run(col_data))

                    # Threshold selection
                    threshold_type = st.selectbox(
                        f"Threshold type for {col}",
<<<<<<< HEAD
                        ["Mean", "Median", "Custom", "Greater Than", "Less Than", "Range"],
=======
                        ["Mean", "Median", "Variance", "Sum", "Count", "Custom"],
>>>>>>> c85023cc
                        key=f"threshold_type_{col}"
                    )
                    
                    if threshold_type == "Mean":
                        threshold_value = col_data.mean()
                        st.info(f"Selected threshold: {threshold_value:.2f}")
                        thresholds[col] = {"type": "mean", "value": threshold_value}
                    elif threshold_type == "Median":
                        threshold_value = col_data.median()
<<<<<<< HEAD
                        st.info(f"Selected threshold: {threshold_value:.2f}")
                        thresholds[col] = {"type": "median", "value": threshold_value}
                    elif threshold_type == "Custom":
=======
                    elif threshold_type == "Variance":
                        threshold_value = col_data.var()
                    elif threshold_type == "Sum":
                        threshold_value = col_data.sum()
                    elif threshold_type == "Count":
                        threshold_value = len(col_data)
                    else:  # Custom
>>>>>>> c85023cc
                        threshold_value = st.number_input(
                            f"Custom threshold for {col}",
                            min_value=float(col_data.min()),
                            max_value=float(col_data.max()),
                            value=float(col_data.mean()),
                            key=f"custom_threshold_{col}"
                        )
                        st.info(f"Selected threshold: {threshold_value:.2f}")
                        thresholds[col] = {"type": "custom", "value": threshold_value}
                    elif threshold_type == "Greater Than":
                        threshold_value = st.number_input(
                            f"Greater than value for {col}",
                            min_value=float(col_data.min()),
                            max_value=float(col_data.max()),
                            value=float(col_data.mean()),
                            key=f"greater_than_{col}"
                        )
                        st.info(f"Filter: > {threshold_value:.2f}")
                        thresholds[col] = {"type": "greater_than", "value": threshold_value}
                    elif threshold_type == "Less Than":
                        threshold_value = st.number_input(
                            f"Less than value for {col}",
                            min_value=float(col_data.min()),
                            max_value=float(col_data.max()),
                            value=float(col_data.mean()),
                            key=f"less_than_{col}"
                        )
                        st.info(f"Filter: < {threshold_value:.2f}")
                        thresholds[col] = {"type": "less_than", "value": threshold_value}
                    else:  # Range
                        num_divisions = st.number_input(
                            f"Number of range divisions for {col}",
                            min_value=2,
                            max_value=20,
                            value=5,
                            key=f"range_divisions_{col}"
                        )
                        
                        # Calculate ranges
                        min_val = col_data.min()
                        max_val = col_data.max()
                        range_size = (max_val - min_val) / num_divisions
                        
                        ranges = []
                        for i in range(num_divisions):
                            start = min_val + (i * range_size)
                            if i == num_divisions - 1:  # Last range gets any remainder
                                end = max_val
                            else:
                                end = min_val + ((i + 1) * range_size)
                            ranges.append((start, end))
                        
                        st.info(f"Created {num_divisions} ranges:")
                        for i, (start, end) in enumerate(ranges):
                            st.write(f"Range {i+1}: {start:.2f} to {end:.2f}")
                        
                        thresholds[col] = {"type": "range", "ranges": ranges}
                
                else:
                    # Show statistics for categorical columns
                    unique_values = col_data.unique()
                    value_counts = col_data.value_counts()
                    mode_value = col_data.mode().iloc[0] if len(col_data.mode()) > 0 else "N/A"
                    
                    st.write("**Unique Values:**")
                    st.write(f"Total unique: {len(unique_values)}")
                    st.write("**Most Common Values:**")
                    st.dataframe(value_counts.head(10))
                    st.write(f"**Mode (Most Frequent):** {mode_value}")
                    
                    # Selection method for categorical data
                    selection_method = st.selectbox(
                        f"Selection method for {col}",
                        ["Select Specific Values", "Select All Values", "Select Top N Values"],
                        key=f"selection_method_{col}"
                    )
                    
                    if selection_method == "Select Specific Values":
                        # For categorical data, let user select specific values
                        selected_values = st.multiselect(
                            f"Select values to include for {col}",
                            options=unique_values.tolist(),
                            default=[mode_value] if mode_value != "N/A" else [],
                            key=f"selected_values_{col}"
                        )
                        
                        if selected_values:
                            # Create multiple selection options for combinations
                            value_groups = []
                            for i, value in enumerate(selected_values):
                                value_groups.append([value])
                            
                            # Also add option for all selected values together
                            if len(selected_values) > 1:
                                value_groups.append(selected_values)
                            
                            thresholds[col] = {"type": "categorical", "value_groups": value_groups}
                        else:
                            thresholds[col] = {"type": "categorical", "value_groups": []}
                    
                    elif selection_method == "Select All Values":
                        # Use all unique values
                        value_groups = []
                        # Each value as individual group
                        for value in unique_values:
                            value_groups.append([value])
                        # All values together as one group
                        value_groups.append(unique_values.tolist())
                        
                        thresholds[col] = {"type": "categorical", "value_groups": value_groups}
                        st.info(f"Will analyze all {len(unique_values)} values individually and combined")
                    
                    else:  # Select Top N Values
                        top_n = st.number_input(
                            f"Number of top values to include for {col}",
                            min_value=1,
                            max_value=len(unique_values),
                            value=min(5, len(unique_values)),
                            key=f"top_n_{col}"
                        )
                        
                        top_values = value_counts.head(top_n).index.tolist()
                        st.info(f"Selected top {top_n} values: {top_values}")
                        
                        value_groups = []
                        # Each top value as individual group
                        for value in top_values:
                            value_groups.append([value])
                        # All top values together as one group
                        if len(top_values) > 1:
                            value_groups.append(top_values)
                        
                        thresholds[col] = {"type": "categorical", "value_groups": value_groups}

        # Step 4: Select ID column and result columns
        st.header("4) Select ID Column & Result Columns")
        
        # ID column selection
        id_column = st.selectbox("Select ID column", columns)
        
        # Result columns selection
        numeric_columns = [col for col in df.columns if pd.api.types.is_numeric_dtype(df[col])]
        
        # Select all toggle
        select_all_results = st.checkbox("Select all numeric columns for results")
        
        if select_all_results:
            result_columns = numeric_columns
            st.info(f"Selected all {len(numeric_columns)} numeric columns for results")
        else:
            result_columns = st.multiselect(
                "Select columns to calculate means for results", 
                numeric_columns,
                default=numeric_columns[:5] if len(numeric_columns) > 5 else numeric_columns
            )

        # Step 5: Run analysis
        st.header("Run Combination Analysis")
        st.markdown("---")

        # Optional: add similarity/count columns
        st.subheader("Optional: Add similarity/count columns")
        compute_similarity = st.checkbox("Compute per-row similar counts and group sums")
        similarity_group_cols = []
        similarity_sum_cols = []

        if compute_similarity:
            similarity_group_cols = st.multiselect(
                "Select columns to define similarity groups (rows identical on these columns are considered similar)",
                options=columns,
                default=[id_column] if id_column else []
            )

            numeric_opts = [c for c in df.columns if pd.api.types.is_numeric_dtype(df[c])]
            similarity_sum_cols = st.multiselect(
                "Select numeric columns to compute group sums for",
                options=numeric_opts,
                default=numeric_opts[:3] if len(numeric_opts) > 0 else []
            )

            if st.button("Apply similarity columns"):
                with st.spinner("Computing similarity columns..."):
                    df = add_similarity_columns(df, similarity_group_cols, similarity_sum_cols)
                st.success("Added similarity columns to DataFrame")
                st.dataframe(df.head(50))
        
        if st.button("Analyze All Combinations"):
            if thresholds and id_column and result_columns:
                with st.spinner("Running analysis for all combinations..."):
                    results = analyze_data_combinations(df, selected_columns, thresholds, id_column, result_columns)
                    
                st.subheader("Analysis Results")
                st.dataframe(results)

                # Step 6: Download results
                if not results.empty:
                    if st.button("📥 Download Results"):
                        export_results(results)
                        st.success("Results exported successfully!")
                else:
                    st.warning("No combinations produced results.")
            else:
                st.error("Please configure thresholds, select ID column, and select result columns.")<|MERGE_RESOLUTION|>--- conflicted
+++ resolved
@@ -218,14 +218,10 @@
                         thresholds[col] = {"type": "on", "date": selected_date}
                 
                 # Check if column is numeric or categorical
-<<<<<<< HEAD
+
                 elif pd.api.types.is_numeric_dtype(col_data):
                     # Show statistics for numeric columns
                     col1, col2, col3, col4 = st.columns(4)
-=======
-                if pd.api.types.is_numeric_dtype(col_data):
-                    col1, col2, col3, col4, col5, col6, col7, col8 = st.columns(8)
->>>>>>> c85023cc
                     with col1:
                         st.metric("Min", f"{col_data.min():.2f}")
                     with col2:
@@ -246,11 +242,8 @@
                     # Threshold selection
                     threshold_type = st.selectbox(
                         f"Threshold type for {col}",
-<<<<<<< HEAD
+
                         ["Mean", "Median", "Custom", "Greater Than", "Less Than", "Range"],
-=======
-                        ["Mean", "Median", "Variance", "Sum", "Count", "Custom"],
->>>>>>> c85023cc
                         key=f"threshold_type_{col}"
                     )
                     
@@ -260,19 +253,11 @@
                         thresholds[col] = {"type": "mean", "value": threshold_value}
                     elif threshold_type == "Median":
                         threshold_value = col_data.median()
-<<<<<<< HEAD
+
                         st.info(f"Selected threshold: {threshold_value:.2f}")
                         thresholds[col] = {"type": "median", "value": threshold_value}
                     elif threshold_type == "Custom":
-=======
-                    elif threshold_type == "Variance":
-                        threshold_value = col_data.var()
-                    elif threshold_type == "Sum":
-                        threshold_value = col_data.sum()
-                    elif threshold_type == "Count":
-                        threshold_value = len(col_data)
-                    else:  # Custom
->>>>>>> c85023cc
+
                         threshold_value = st.number_input(
                             f"Custom threshold for {col}",
                             min_value=float(col_data.min()),
